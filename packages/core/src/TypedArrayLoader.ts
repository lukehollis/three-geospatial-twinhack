--- conflicted
+++ resolved
@@ -6,13 +6,8 @@
   parseFloat32Array,
   parseInt16Array,
   parseUint16Array,
-<<<<<<< HEAD
-  parseUnt8Array
-} from './typedArray'
-=======
   type TypedArrayParser
 } from './typedArrayParsers'
->>>>>>> 5f4d5fd9
 
 export abstract class TypedArrayLoader<T extends TypedArray> extends Loader<T> {
   abstract parseTypedArray(buffer: ArrayBuffer): T
@@ -47,21 +42,12 @@
   }
 }
 
-<<<<<<< HEAD
-export class Uint8ArrayLoader extends TypedArrayLoader<Uint8Array> {
-  readonly parseTypedArray = parseUnt8Array
-}
-
-export class Int16ArrayLoader extends TypedArrayLoader<Int16Array> {
-  readonly parseTypedArray = parseInt16Array
-=======
 export function createTypedArrayLoaderClass<T extends TypedArray>(
   parser: TypedArrayParser<T>
 ): Class<TypedArrayLoader<T>> {
   return class extends TypedArrayLoader<T> {
     readonly parseTypedArray = parser
   }
->>>>>>> 5f4d5fd9
 }
 
 export function createTypedArrayLoader<T extends TypedArray>(
