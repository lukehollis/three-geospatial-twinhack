/* eslint-disable @typescript-eslint/no-non-null-assertion */

/// <reference types="vite-plugin-glsl/ext" />

<<<<<<< HEAD
import { EffectAttribute } from 'postprocessing'
import { Uniform, Vector2, type Camera, type Texture } from 'three'
=======
import { BlendFunction, Effect, EffectAttribute } from 'postprocessing'
import {
  Camera,
  Matrix4,
  Uniform,
  Vector2,
  Vector3,
  type Data3DTexture,
  type DataTexture,
  type Texture,
  type WebGLRenderer,
  type WebGLRenderTarget
} from 'three'
>>>>>>> 7fd13501

import {
  depthShader,
  packingShader,
  transformShader
} from '@takram/three-geospatial'

import {
  AtmosphereEffectBase,
  atmosphereEffectBaseOptionsDefaults,
  type AtmosphereEffectBaseOptions
} from './AtmosphereEffectBase'
import { type AtmosphereParameters } from './AtmosphereParameters'

import fragmentShader from './shaders/aerialPerspectiveEffect.frag'
import vertexShader from './shaders/aerialPerspectiveEffect.vert'
import functions from './shaders/functions.glsl'
import parameters from './shaders/parameters.glsl'

export interface AerialPerspectiveEffectOptions
  extends AtmosphereEffectBaseOptions {
  normalBuffer?: Texture | null
  octEncodedNormal?: boolean
  reconstructNormal?: boolean
  correctGeometricError?: boolean
  sunIrradiance?: boolean
  skyIrradiance?: boolean
  transmittance?: boolean
  inscatter?: boolean
  irradianceScale?: number
}

export const aerialPerspectiveEffectOptionsDefaults = {
  ...atmosphereEffectBaseOptionsDefaults,
  octEncodedNormal: false,
  reconstructNormal: false,
  correctGeometricError: true,
  sunIrradiance: false,
  skyIrradiance: false,
  transmittance: true,
  inscatter: true,
  irradianceScale: 1
} satisfies AerialPerspectiveEffectOptions

export class AerialPerspectiveEffect extends AtmosphereEffectBase {
  constructor(
<<<<<<< HEAD
    camera: Camera,
=======
    private camera = new Camera(),
>>>>>>> 7fd13501
    options?: AerialPerspectiveEffectOptions,
    atmosphere?: AtmosphereParameters
  ) {
    const {
      normalBuffer = null,
      octEncodedNormal,
      reconstructNormal,
      correctGeometricError,
      sunIrradiance,
      skyIrradiance,
      transmittance,
      inscatter,
      irradianceScale,
      ...others
    } = { ...aerialPerspectiveEffectOptionsDefaults, ...options }

    super(
      'AerialPerspectiveEffect',
      /* glsl */ `
        ${parameters}
        ${functions}
        ${depthShader}
        ${packingShader}
        ${transformShader}
        ${fragmentShader}
      `,
      camera,
      {
        ...others,
        vertexShader: /* glsl */ `
          ${parameters}
          ${vertexShader}
        `,
        attributes: EffectAttribute.DEPTH,
        // prettier-ignore
        uniforms: new Map<string, Uniform>([
          ['normalBuffer', new Uniform(normalBuffer)],
          ['geometricErrorAltitudeRange', new Uniform(new Vector2(2e5, 6e5))],
          ['irradianceScale', new Uniform(irradianceScale)]
        ])
      },
      atmosphere
    )

    this.octEncodedNormal = octEncodedNormal
    this.reconstructNormal = reconstructNormal
    this.correctGeometricError = correctGeometricError
    this.sunIrradiance = sunIrradiance
    this.skyIrradiance = skyIrradiance
    this.transmittance = transmittance
    this.inscatter = inscatter
  }

<<<<<<< HEAD
=======
  get mainCamera(): Camera {
    return this.camera
  }

  override set mainCamera(value: Camera) {
    this.camera = value
  }

  override update(
    renderer: WebGLRenderer,
    inputBuffer: WebGLRenderTarget,
    deltaTime?: number
  ): void {
    const uniforms = this.uniforms
    const projectionMatrix = uniforms.get('projectionMatrix')!
    const inverseProjectionMatrix = uniforms.get('inverseProjectionMatrix')!
    const inverseViewMatrix = uniforms.get('inverseViewMatrix')!
    const camera = this.camera
    projectionMatrix.value.copy(camera.projectionMatrix)
    inverseProjectionMatrix.value.copy(camera.projectionMatrixInverse)
    inverseViewMatrix.value.copy(camera.matrixWorld)

    const cameraPosition = uniforms.get('cameraPosition')!
    const cameraHeight = uniforms.get('cameraHeight')!
    const position = camera.getWorldPosition(cameraPosition.value)
    cameraHeight.value = geodeticScratch.setFromECEF(position).height

    const ellipsoidCenter = uniforms.get('ellipsoidCenter')!
    if (this.correctAltitude) {
      const surfacePosition = this.ellipsoid.projectOnSurface(
        position,
        vectorScratch
      )
      if (surfacePosition != null) {
        this.ellipsoid.getOsculatingSphereCenter(
          // Move the center of the atmosphere's inner sphere down to intersect
          // the viewpoint when it's located underground.
          surfacePosition.lengthSq() < position.lengthSq()
            ? surfacePosition
            : position,
          this.atmosphere.bottomRadius,
          ellipsoidCenter.value
        )
      }
    } else {
      ellipsoidCenter.value.set(0, 0, 0)
    }
  }

>>>>>>> 7fd13501
  get normalBuffer(): Texture | null {
    return this.uniforms.get('normalBuffer')!.value
  }

  set normalBuffer(value: Texture | null) {
    this.uniforms.get('normalBuffer')!.value = value
  }

  get octEncodedNormal(): boolean {
    return this.defines.has('OCT_ENCODED_NORMAL')
  }

  set octEncodedNormal(value: boolean) {
    if (value !== this.octEncodedNormal) {
      if (value) {
        this.defines.set('OCT_ENCODED_NORMAL', '1')
      } else {
        this.defines.delete('OCT_ENCODED_NORMAL')
      }
      this.setChanged()
    }
  }

  get reconstructNormal(): boolean {
    return this.defines.has('RECONSTRUCT_NORMAL')
  }

  set reconstructNormal(value: boolean) {
    if (value !== this.reconstructNormal) {
      if (value) {
        this.defines.set('RECONSTRUCT_NORMAL', '1')
      } else {
        this.defines.delete('RECONSTRUCT_NORMAL')
      }
      this.setChanged()
    }
  }

  get correctGeometricError(): boolean {
    return this.defines.has('CORRECT_GEOMETRIC_ERROR')
  }

  set correctGeometricError(value: boolean) {
    if (value !== this.correctGeometricError) {
      if (value) {
        this.defines.set('CORRECT_GEOMETRIC_ERROR', '1')
      } else {
        this.defines.delete('CORRECT_GEOMETRIC_ERROR')
      }
      this.setChanged()
    }
  }

  get geometricErrorAltitudeRange(): Vector2 {
    return this.uniforms.get('geometricErrorAltitudeRange')!.value
  }

  get sunIrradiance(): boolean {
    return this.defines.has('SUN_IRRADIANCE')
  }

  set sunIrradiance(value: boolean) {
    if (value !== this.sunIrradiance) {
      if (value) {
        this.defines.set('SUN_IRRADIANCE', '1')
      } else {
        this.defines.delete('SUN_IRRADIANCE')
      }
      this.setChanged()
    }
  }

  get skyIrradiance(): boolean {
    return this.defines.has('SKY_IRRADIANCE')
  }

  set skyIrradiance(value: boolean) {
    if (value !== this.skyIrradiance) {
      if (value) {
        this.defines.set('SKY_IRRADIANCE', '1')
      } else {
        this.defines.delete('SKY_IRRADIANCE')
      }
      this.setChanged()
    }
  }

  get transmittance(): boolean {
    return this.defines.has('TRANSMITTANCE')
  }

  set transmittance(value: boolean) {
    if (value !== this.transmittance) {
      if (value) {
        this.defines.set('TRANSMITTANCE', '1')
      } else {
        this.defines.delete('TRANSMITTANCE')
      }
      this.setChanged()
    }
  }

  get inscatter(): boolean {
    return this.defines.has('INSCATTER')
  }

  set inscatter(value: boolean) {
    if (value !== this.inscatter) {
      if (value) {
        this.defines.set('INSCATTER', '1')
      } else {
        this.defines.delete('INSCATTER')
      }
      this.setChanged()
    }
  }

  get irradianceScale(): number {
    return this.uniforms.get('irradianceScale')!.value
  }

  set irradianceScale(value: number) {
    this.uniforms.get('irradianceScale')!.value = value
  }
}<|MERGE_RESOLUTION|>--- conflicted
+++ resolved
@@ -2,24 +2,8 @@
 
 /// <reference types="vite-plugin-glsl/ext" />
 
-<<<<<<< HEAD
 import { EffectAttribute } from 'postprocessing'
 import { Uniform, Vector2, type Camera, type Texture } from 'three'
-=======
-import { BlendFunction, Effect, EffectAttribute } from 'postprocessing'
-import {
-  Camera,
-  Matrix4,
-  Uniform,
-  Vector2,
-  Vector3,
-  type Data3DTexture,
-  type DataTexture,
-  type Texture,
-  type WebGLRenderer,
-  type WebGLRenderTarget
-} from 'three'
->>>>>>> 7fd13501
 
 import {
   depthShader,
@@ -66,11 +50,7 @@
 
 export class AerialPerspectiveEffect extends AtmosphereEffectBase {
   constructor(
-<<<<<<< HEAD
-    camera: Camera,
-=======
-    private camera = new Camera(),
->>>>>>> 7fd13501
+    camera?: Camera,
     options?: AerialPerspectiveEffectOptions,
     atmosphere?: AtmosphereParameters
   ) {
@@ -124,58 +104,6 @@
     this.inscatter = inscatter
   }
 
-<<<<<<< HEAD
-=======
-  get mainCamera(): Camera {
-    return this.camera
-  }
-
-  override set mainCamera(value: Camera) {
-    this.camera = value
-  }
-
-  override update(
-    renderer: WebGLRenderer,
-    inputBuffer: WebGLRenderTarget,
-    deltaTime?: number
-  ): void {
-    const uniforms = this.uniforms
-    const projectionMatrix = uniforms.get('projectionMatrix')!
-    const inverseProjectionMatrix = uniforms.get('inverseProjectionMatrix')!
-    const inverseViewMatrix = uniforms.get('inverseViewMatrix')!
-    const camera = this.camera
-    projectionMatrix.value.copy(camera.projectionMatrix)
-    inverseProjectionMatrix.value.copy(camera.projectionMatrixInverse)
-    inverseViewMatrix.value.copy(camera.matrixWorld)
-
-    const cameraPosition = uniforms.get('cameraPosition')!
-    const cameraHeight = uniforms.get('cameraHeight')!
-    const position = camera.getWorldPosition(cameraPosition.value)
-    cameraHeight.value = geodeticScratch.setFromECEF(position).height
-
-    const ellipsoidCenter = uniforms.get('ellipsoidCenter')!
-    if (this.correctAltitude) {
-      const surfacePosition = this.ellipsoid.projectOnSurface(
-        position,
-        vectorScratch
-      )
-      if (surfacePosition != null) {
-        this.ellipsoid.getOsculatingSphereCenter(
-          // Move the center of the atmosphere's inner sphere down to intersect
-          // the viewpoint when it's located underground.
-          surfacePosition.lengthSq() < position.lengthSq()
-            ? surfacePosition
-            : position,
-          this.atmosphere.bottomRadius,
-          ellipsoidCenter.value
-        )
-      }
-    } else {
-      ellipsoidCenter.value.set(0, 0, 0)
-    }
-  }
-
->>>>>>> 7fd13501
   get normalBuffer(): Texture | null {
     return this.uniforms.get('normalBuffer')!.value
   }
